from typing import Dict

from meningioma_dl.data_loading.data_loader import PreprocessingSettings
from meningioma_dl.experiments_configs.data_types import (
    SearchSpace,
    HyperparametersConfig,
)
from meningioma_dl.experiments_configs.hyperparameters_configs import (
    FULL_SEARCH_SPACE_EXPERIMENT_1,
    FULL_SEARCH_SPACE_EXPERIMENT_3,
    AFFINE_TRANSFORMS_SEARCH_SPACE,
    STATIC,
    STATIC_EXPERIMENT_5,
    SIMPLE_LR_CONFIG_EXPERIMENT_1,
    SIMPLE_LR_CONFIG_EXPERIMENT_3,
    STATIC_CONFIG,
    STATIC_CONFIG_SCHEDULERS,
    ADAM_CONFIG_EXPERIMENT_5,
    ADAM_CONFIG_EXPERIMENT_6,
)
from meningioma_dl.experiments_configs.hyperparameters_configs_v2 import (
    get_default_augmentation,
    get_exponential_learninig_rate,
    get_exp9_1_augmentation,
    get_cosine_learninig_rate,
)

AUGMENTATIONS_SEARCH_SPACES: Dict[str, SearchSpace] = {
    "full_exp_1": FULL_SEARCH_SPACE_EXPERIMENT_1,
    "full_exp_3": FULL_SEARCH_SPACE_EXPERIMENT_3,
    "affine_transforms": AFFINE_TRANSFORMS_SEARCH_SPACE,
    "static": STATIC,
    "static_exp_5": STATIC_EXPERIMENT_5,
    "static_exp_6": STATIC_EXPERIMENT_5,  # same config as exp 5
    "no_augmentation": {},
    "exp_8_005_augment_prob": get_default_augmentation(0.05),
    "exp_8_01_augment_prob": get_default_augmentation(0.1),
    "exp_8_02_augment_prob": get_default_augmentation(0.2),
    "exp_9_1_000_augment_prob": get_exp9_1_augmentation(0.0),
    "exp_9_1_005_augment_prob": get_exp9_1_augmentation(0.05),
    "exp_9_1_01_augment_prob": get_exp9_1_augmentation(0.1),
    "exp_9_1_025_augment_prob": get_exp9_1_augmentation(0.25),
    "exp_9_1_03_augment_prob": get_exp9_1_augmentation(0.3),
}

HYPERPARAMETERS_CONFIGS: Dict[str, HyperparametersConfig] = {
    "simple_conf_exp_1": SIMPLE_LR_CONFIG_EXPERIMENT_1,
    "simple_conf_exp_3": SIMPLE_LR_CONFIG_EXPERIMENT_3,
    "static": STATIC_CONFIG,
    "static_schedulers": STATIC_CONFIG_SCHEDULERS,
    "adam_exp_5": ADAM_CONFIG_EXPERIMENT_5,
    "adam_exp_6": ADAM_CONFIG_EXPERIMENT_6,
    "00005_lr_0999_gamma": get_exponential_learninig_rate(0.0005, 0.999),
    "0001_lr_099_gamma": get_exponential_learninig_rate(0.001, 0.999),
    "0001_lr_0999_gamma": get_exponential_learninig_rate(0.001, 0.99),
    "0002_lr_09_gamma": get_exponential_learninig_rate(0.002, 0.9),
    "0002_lr_0999_gamma": get_exponential_learninig_rate(0.002, 0.999),
    "0002_lr_099_gamma": get_exponential_learninig_rate(0.002, 0.99),
    "0003_lr_099_gamma": get_exponential_learninig_rate(0.003, 0.99),
    "0004_lr_099_gamma": get_exponential_learninig_rate(0.004, 0.99),
    "0005_lr_099_gamma": get_exponential_learninig_rate(0.005, 0.99),
    "0005_lr_0995_gamma": get_exponential_learninig_rate(0.005, 0.995),
    "001_lr_099_gamma": get_exponential_learninig_rate(0.01, 0.99),
    "002_lr_099_gamma": get_exponential_learninig_rate(0.02, 0.99),
    "cosine_lr_0003_t0_20": get_cosine_learninig_rate(0.003, 20),
<<<<<<< HEAD
    "cosine_lr_0002_t0_40": get_cosine_learninig_rate(0.002, 40),
}

PREPROCESSING_SETTINGS: Dict[str, PreprocessingSettings] = {
    "default": PreprocessingSettings(),
    "resize_mode_nearest": PreprocessingSettings(final_resize_mode="nearest"),
    "resize_mode_linear": PreprocessingSettings(final_resize_mode="linear"),
=======
    "cosine_lr_0004_t0_60": get_cosine_learninig_rate(0.004, 60),
    "cosine_lr_0005_t0_60": get_cosine_learninig_rate(0.005, 60),
>>>>>>> b15f65a5
}<|MERGE_RESOLUTION|>--- conflicted
+++ resolved
@@ -63,16 +63,12 @@
     "001_lr_099_gamma": get_exponential_learninig_rate(0.01, 0.99),
     "002_lr_099_gamma": get_exponential_learninig_rate(0.02, 0.99),
     "cosine_lr_0003_t0_20": get_cosine_learninig_rate(0.003, 20),
-<<<<<<< HEAD
-    "cosine_lr_0002_t0_40": get_cosine_learninig_rate(0.002, 40),
+    "cosine_lr_0004_t0_60": get_cosine_learninig_rate(0.004, 60),
+    "cosine_lr_0005_t0_60": get_cosine_learninig_rate(0.005, 60),
 }
 
 PREPROCESSING_SETTINGS: Dict[str, PreprocessingSettings] = {
     "default": PreprocessingSettings(),
     "resize_mode_nearest": PreprocessingSettings(final_resize_mode="nearest"),
     "resize_mode_linear": PreprocessingSettings(final_resize_mode="linear"),
-=======
-    "cosine_lr_0004_t0_60": get_cosine_learninig_rate(0.004, 60),
-    "cosine_lr_0005_t0_60": get_cosine_learninig_rate(0.005, 60),
->>>>>>> b15f65a5
 }