from typing import Dict

from meningioma_dl.data_loading.data_loader import PreprocessingSettings
from meningioma_dl.experiments_configs.data_types import (
    SearchSpace,
    HyperparametersConfig,
)
from meningioma_dl.experiments_configs.hyperparameters_configs import (
    FULL_SEARCH_SPACE_EXPERIMENT_1,
    FULL_SEARCH_SPACE_EXPERIMENT_3,
    AFFINE_TRANSFORMS_SEARCH_SPACE,
    STATIC,
    STATIC_EXPERIMENT_5,
    SIMPLE_LR_CONFIG_EXPERIMENT_1,
    SIMPLE_LR_CONFIG_EXPERIMENT_3,
    STATIC_CONFIG,
    STATIC_CONFIG_SCHEDULERS,
    ADAM_CONFIG_EXPERIMENT_5,
    ADAM_CONFIG_EXPERIMENT_6,
)
from meningioma_dl.experiments_configs.hyperparameters_configs_v2 import (
    get_default_augmentation,
    get_exponential_learninig_rate,
    get_exp9_1_augmentation,
    get_cosine_learninig_rate,
)

AUGMENTATIONS_SEARCH_SPACES: Dict[str, SearchSpace] = {
    "full_exp_1": FULL_SEARCH_SPACE_EXPERIMENT_1,
    "full_exp_3": FULL_SEARCH_SPACE_EXPERIMENT_3,
    "affine_transforms": AFFINE_TRANSFORMS_SEARCH_SPACE,
    "static": STATIC,
    "static_exp_5": STATIC_EXPERIMENT_5,
    "static_exp_6": STATIC_EXPERIMENT_5,  # same config as exp 5
    "no_augmentation": {},
    "exp_8_005_augment_prob": get_default_augmentation(0.05),
    "exp_8_01_augment_prob": get_default_augmentation(0.1),
    "exp_8_02_augment_prob": get_default_augmentation(0.2),
    "exp_9_1_000_augment_prob": get_exp9_1_augmentation(0.0),
    "exp_9_1_005_augment_prob": get_exp9_1_augmentation(0.05),
    "exp_9_1_01_augment_prob": get_exp9_1_augmentation(0.1),
    "exp_9_1_025_augment_prob": get_exp9_1_augmentation(0.25),
    "exp_9_1_03_augment_prob": get_exp9_1_augmentation(0.3),
}

HYPERPARAMETERS_CONFIGS: Dict[str, HyperparametersConfig] = {
    "simple_conf_exp_1": SIMPLE_LR_CONFIG_EXPERIMENT_1,
    "simple_conf_exp_3": SIMPLE_LR_CONFIG_EXPERIMENT_3,
    "static": STATIC_CONFIG,
    "static_schedulers": STATIC_CONFIG_SCHEDULERS,
    "adam_exp_5": ADAM_CONFIG_EXPERIMENT_5,
    "adam_exp_6": ADAM_CONFIG_EXPERIMENT_6,
    "00005_lr_0999_gamma": get_exponential_learninig_rate(0.0005, 0.999),
    "0001_lr_099_gamma": get_exponential_learninig_rate(0.001, 0.999),
    "0001_lr_0999_gamma": get_exponential_learninig_rate(0.001, 0.99),
    "0002_lr_09_gamma": get_exponential_learninig_rate(0.002, 0.9),
    "0002_lr_0999_gamma": get_exponential_learninig_rate(0.002, 0.999),
    "0002_lr_099_gamma": get_exponential_learninig_rate(0.002, 0.99),
    "0003_lr_099_gamma": get_exponential_learninig_rate(0.003, 0.99),
    "0004_lr_099_gamma": get_exponential_learninig_rate(0.004, 0.99),
    "0005_lr_099_gamma": get_exponential_learninig_rate(0.005, 0.99),
    "0005_lr_0995_gamma": get_exponential_learninig_rate(0.005, 0.995),
    "001_lr_099_gamma": get_exponential_learninig_rate(0.01, 0.99),
    "002_lr_099_gamma": get_exponential_learninig_rate(0.02, 0.99),
<<<<<<< HEAD
    "05_lr_07_gamma": get_exponential_learninig_rate(0.5, 0.7),
=======
    "002_lr_0995_gamma": get_exponential_learninig_rate(0.02, 0.995),
    "005_lr_099_gamma": get_exponential_learninig_rate(0.05, 0.99),
    "01_lr_099_gamma": get_exponential_learninig_rate(0.1, 0.99),
    "02_lr_099_gamma": get_exponential_learninig_rate(0.2, 0.99),
    "05_lr_09_gamma": get_exponential_learninig_rate(0.5, 0.9),
    "05_lr_099_gamma": get_exponential_learninig_rate(0.5, 0.99),
    "05_lr_0995_gamma": get_exponential_learninig_rate(0.5, 0.995),
    "1_lr_09_gamma": get_exponential_learninig_rate(1.0, 0.9),
    "1_lr_099_gamma": get_exponential_learninig_rate(1.0, 0.99),
>>>>>>> 811f2de4
    "cosine_lr_0003_t0_20": get_cosine_learninig_rate(0.003, 20),
    "cosine_lr_0004_t0_60": get_cosine_learninig_rate(0.004, 60),
    "cosine_lr_1_t0_60": get_cosine_learninig_rate(1.0, 60),
    "cosine_lr_05_t0_20": get_cosine_learninig_rate(0.5, 20),
}

PREPROCESSING_SETTINGS: Dict[str, PreprocessingSettings] = {
<<<<<<< HEAD
    "default": PreprocessingSettings(),
    "resize_mode_nearest": PreprocessingSettings(final_resize_mode="nearest"),
    "resize_mode_trilinear": PreprocessingSettings(final_resize_mode="trilinear"),
=======
    "resize_mode_area": PreprocessingSettings(initial_pad_spatial_size=50,final_resize_mode="area"),
    "resize_mode_nearest": PreprocessingSettings(final_resize_mode="nearest",initial_pad_spatial_size=50),
    "resize_mode_trilinear": PreprocessingSettings(final_resize_mode="trilinear",initial_pad_spatial_size=50),
>>>>>>> 811f2de4
    "30_padding": PreprocessingSettings(
        final_resize_mode="nearest", initial_pad_spatial_size=30
    ),
    "50_padding": PreprocessingSettings(
        final_resize_mode="nearest", initial_pad_spatial_size=50
    ),
    "70_padding": PreprocessingSettings(
        final_resize_mode="nearest", initial_pad_spatial_size=70
    ),
    "100_padding": PreprocessingSettings(
        final_resize_mode="nearest", initial_pad_spatial_size=100
    ),
    "no_padding": PreprocessingSettings(
        final_resize_mode="nearest", initial_pad_spatial_size=151
    ),
    # Correct ci run validation data for it
<<<<<<< HEAD
    "no_resize": PreprocessingSettings(
        final_resize_mode=None, final_crop_and_pad_spatial_size=151
    ),
    "no_resize_100_final_crop": PreprocessingSettings(
        final_resize_mode=None, final_crop_and_pad_spatial_size=100
    ),
    "no_0_foreground_70_padding": PreprocessingSettings(
        final_resize_mode="nearest",
        initial_pad_spatial_size=70,
        do_foreground_cropping=False,
    ),
    "no_0_foreground_no_padding": PreprocessingSettings(
        final_resize_mode="nearest",
        do_foreground_cropping=False,
    ),
=======
    "no_resize_151_padding": PreprocessingSettings(
        final_resize_mode=None, final_crop_and_pad_spatial_size=151
    ),
>>>>>>> 811f2de4
}<|MERGE_RESOLUTION|>--- conflicted
+++ resolved
@@ -62,9 +62,6 @@
     "0005_lr_0995_gamma": get_exponential_learninig_rate(0.005, 0.995),
     "001_lr_099_gamma": get_exponential_learninig_rate(0.01, 0.99),
     "002_lr_099_gamma": get_exponential_learninig_rate(0.02, 0.99),
-<<<<<<< HEAD
-    "05_lr_07_gamma": get_exponential_learninig_rate(0.5, 0.7),
-=======
     "002_lr_0995_gamma": get_exponential_learninig_rate(0.02, 0.995),
     "005_lr_099_gamma": get_exponential_learninig_rate(0.05, 0.99),
     "01_lr_099_gamma": get_exponential_learninig_rate(0.1, 0.99),
@@ -74,7 +71,6 @@
     "05_lr_0995_gamma": get_exponential_learninig_rate(0.5, 0.995),
     "1_lr_09_gamma": get_exponential_learninig_rate(1.0, 0.9),
     "1_lr_099_gamma": get_exponential_learninig_rate(1.0, 0.99),
->>>>>>> 811f2de4
     "cosine_lr_0003_t0_20": get_cosine_learninig_rate(0.003, 20),
     "cosine_lr_0004_t0_60": get_cosine_learninig_rate(0.004, 60),
     "cosine_lr_1_t0_60": get_cosine_learninig_rate(1.0, 60),
@@ -82,15 +78,9 @@
 }
 
 PREPROCESSING_SETTINGS: Dict[str, PreprocessingSettings] = {
-<<<<<<< HEAD
-    "default": PreprocessingSettings(),
-    "resize_mode_nearest": PreprocessingSettings(final_resize_mode="nearest"),
-    "resize_mode_trilinear": PreprocessingSettings(final_resize_mode="trilinear"),
-=======
     "resize_mode_area": PreprocessingSettings(initial_pad_spatial_size=50,final_resize_mode="area"),
     "resize_mode_nearest": PreprocessingSettings(final_resize_mode="nearest",initial_pad_spatial_size=50),
     "resize_mode_trilinear": PreprocessingSettings(final_resize_mode="trilinear",initial_pad_spatial_size=50),
->>>>>>> 811f2de4
     "30_padding": PreprocessingSettings(
         final_resize_mode="nearest", initial_pad_spatial_size=30
     ),
@@ -106,8 +96,6 @@
     "no_padding": PreprocessingSettings(
         final_resize_mode="nearest", initial_pad_spatial_size=151
     ),
-    # Correct ci run validation data for it
-<<<<<<< HEAD
     "no_resize": PreprocessingSettings(
         final_resize_mode=None, final_crop_and_pad_spatial_size=151
     ),
@@ -123,9 +111,4 @@
         final_resize_mode="nearest",
         do_foreground_cropping=False,
     ),
-=======
-    "no_resize_151_padding": PreprocessingSettings(
-        final_resize_mode=None, final_crop_and_pad_spatial_size=151
-    ),
->>>>>>> 811f2de4
 }