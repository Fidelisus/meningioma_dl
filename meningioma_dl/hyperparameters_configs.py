--- conflicted
+++ resolved
@@ -132,14 +132,9 @@
     "affine_transforms": AFFINE_TRANSFORMS_SEARCH_SPACE,
     "static": STATIC,
     "static_exp_5": STATIC_EXPERIMENT_5,
-<<<<<<< HEAD
-    "static_exp_6": STATIC_EXPERIMENT_5,  # same config as exp 5
-    "empty": {},
-=======
     "static_exp_6": STATIC_EXPERIMENT_5, # same config as exp 5
     "empty": {},
     "exp_8": EXPERIMENT_8_AUGMENT_LOW_PROBABILITY
->>>>>>> e191b249
 }
 
 HyperparametersConfig = Dict[str, Union[Tuple, Number]]
@@ -148,11 +143,7 @@
 
 SIMPLE_LR_CONFIG_EXPERIMENT_3: HyperparametersConfig = {"learning_rate": (0.02, 0.3)}
 
-<<<<<<< HEAD
-STATIC_CONFIG: HyperparametersConfig = {"learning_rate": (0.001, 0.001001)}
-=======
 STATIC_CONFIG: HyperparametersConfig = {"learning_rate": (0.005, 0.005001)}
->>>>>>> e191b249
 
 STATIC_CONFIG_SCHEDULERS: HyperparametersConfig = {
     "learning_rate": (0.0005, 0.0005001),
